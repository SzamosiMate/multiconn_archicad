--- conflicted
+++ resolved
@@ -1,133 +1,52 @@
 # MultiConnAC
 
-[![Latest Release](https://img.shields.io/github/v/release/SzamosiMate/MultiConnAC)](https://github.com/SzamosiMate/MultiConnAC/releases/latest) 
-![License](https://img.shields.io/github/license/SzamosiMate/MultiConnAC) 
-![Issues](https://img.shields.io/github/issues/SzamosiMate/MultiConnAC) 
-![Forks](https://img.shields.io/github/forks/SzamosiMate/MultiConnAC) 
-![Stars](https://img.shields.io/github/stars/SzamosiMate/MultiConnAC)
+
+![License](https://img.shields.io/github/license/SzamosiMate/MultiConnAC) ![Issues](https://img.shields.io/github/issues/SzamosiMate/MultiConnAC) ![Forks](https://img.shields.io/github/forks/SzamosiMate/MultiConnAC) ![Stars](https://img.shields.io/github/stars/SzamosiMate/MultiConnAC)
 
 ## About
 
-**MultiConnAC** is a Python-based connection object for ArchiCAD’s JSON API and its Python wrapper. It is designed to manage multiple open instances of Archicad simultaneously, making it easier to execute commands across multiple instances.
+MultiConnAC is a connection object for ArchiCAD’s JSON API and its Python wrapper, designed to manage multiple open instances of ArchiCAD simultaneously.
 
 ## Features
 
-- **Multi-instance Support**: Connect to one, multiple, or all open instances of Archicad.
-- **Seamless Integration**: Utilizes ArchiCAD's official Python package.
-- **Tapir Add-On Support**: Run commands from the Tapir Archicad Add-On.
-- **Efficient I/O Operations**: Handles connection management using concurrent or asynchronous code.
+- Connects to multiple or all open instances of ArchiCAD
+- Utilizes ArchiCAD's official Python package
+- Can be used to run commands of the Tapir Archicad Add-On
+- Efficiently handles I/O-constrained operations with concurrent or asynchronous code (currently only for establishing connection)
 
 ## Installation
 
-You can install the latest version of the package from the following link using `pip`:
-
-```bash
-<<<<<<< HEAD
-pip install https://github.com/SzamosiMate/MultiConnAC/releases/latest/download/multi_conn_ac-0.1.1-py3-none-any.whl
-=======
-pip install https://github.com/SzamosiMate/MultiConnAC/releases/latest/download/multi_conn_ac-0.1.2-py3-none-any.whl
->>>>>>> d55281a0
-```
-
-The package depends on the [Tapir Archicad Add-On](https://github.com/ENZYME-APD/tapir-archicad-automation?tab=readme-ov-file). It is recommended to install the latest version of Tapir to access all features. While some functionality may work without the add-on, all tests have been conducted with it installed.
+1. Download all files, and install requirements.txt.
+2. The package uses the [Tapir Archicad Add-On](https://github.com/ENZYME-APD/tapir-archicad-automation?tab=readme-ov-file). It is recommended to install this add-on to access all features. 
 
 ## Usage
 
-**Disclaimer:** The connection object is functional but in the early stages of development. It is not thoroughly tested, and its interfaces may change in future updates.
+Disclaimer:
+The connection object is functional but still in the early stages of development. It is currently untested, and its interfaces may change in future updates.
 
-### Actions - managing the connection
-Actions allow you to manage the state of the connection object. You can connect to or disconnect from Archicad instances, quit instances, or refresh ports. All actions can have multiple types of inputs. For each type of input you have to call the corresponding method of the action. To connect to all available ArchiCAD instances, you have to call the .all() method on .connect ( e.g. `conn.connect.all()`). The aim of this method is to provide better autocompletion.
+To run a command on all active connections you can call a command directly on the MultiConn object. It will call the same method on all active ConnHeaders of the parent, with the provided attribute path.
+The command will return a dictionary, where the keys are the ports of the ArchiCAD windows, and the values are the results of the command calls. 
+If you use dictionaries with Port type keys as parameters, the call will match them to the correct ArchiCAD instance.
 
-#### Example: Connection Management
+Run command on all windows using the official python package
+
 ```python 
-from multi_conn_ac import MultiConn, Port
+def connect_and_run_all_ac_command():
+    conn = MultiConn()
+    conn.connect.all()
 
-conn = MultiConn()
-
-# connect all ArchiCAD instances that were running at instantiation / the last refresh
-conn.connect.all()
-
-# disconnect from the instance at port 19723   
-conn.disconnect.from_ports(Port(19723))
-
-# refresh all closed ports - ports with no running archicad instance   
-conn.refresh.closed_ports()
-
-# close, and remove from the dict of open port headers the archicad instance specified by ConnHeader
-conn.quit.from_headers(conn.open_port_headers[Port(19735)])
-```
-### Running Commands
-
-#### Single Archicad Instance
-
-To run commands on one chosen ArchiCAD instance the `MultiConn` object has a connection called `primary`. Calling a command directly from the MultiConn object will send it to the `primary` instance. The `primary` connection can be changed by assigning any valid `Port`, or `ConnHeader` object to `MultiConn.primary`.
-
-#### Example: Running Commands on a Single Archicad Instance
-```python
-from multi_conn_ac import MultiConn, Port
-
-# After instantiation the primary connection will be the instance with the lowest port number (probably 19723)
-conn = MultiConn()
-
-# Set the primary connection to the instance running on port 19725
-conn.primary = Port(19725)
-
-# Prints project info from the instance on port 19725
-print(conn.core.post_tapir_command("GetProjectInfo"))
+    elements = conn.archicad.commands.GetAllElements()
+    bb3ds = conn.archicad.commands.Get3DBoundingBoxes(elements)
+    print(bb3ds)
 ```
 
-#### Multiple Archicad Instances
+If you want more control, you can manually loop through all active connections, and call the commands directly.
+Run command on all windows using basic helper functions
+```python 
+def connect_and_run_core_command():
+    conn = MultiConn()
+    conn.connect.all()
 
-The MultiConn object stores references to `ConnHeaders` for all open ports (ports, with a running ArchiCAD instance). The references are stored in a dictionary at `.open_port_headers`. This dictionary maps each port to its corresponding connection. Each `ConnHeader` object has its own command objects for each used command namespace. The MultiConn objects has properties to access 3 subsets of open ports based on the status of the `ConnHeaders`: 
-
-- **`active`**: Successfully connected instances.
-- **`failed`**: Instances where the connection attempt failed.
-- **`pending`**: Instances with no connection attempt made or disconnected.
-
-#### Example: Running Commands on Multiple Archicad Instances
-
-```python
-from multi_conn_ac import MultiConn
-
-conn = MultiConn()
-conn.connect.all()
-
-# Explicit loop to gather elements from all active connections
-elements = {}
-for port, conn_header in conn.active.items():
-    elements[port] = conn_header.standard.commands.GetAllElements()
-
-# Using dictionary comprehension
-elements = {
-    port: conn_header.standard.commands.GetAllElements()
-    for port, conn_header in conn.active.items()
-}
-```
-
-### Namespaces
-
-The aim of the module is to incorporate all solutions that let users automate ArchiCAD from python. The different solutions are separated into namespaces, accessed from properties of the connection object. One of the planned features is letting users supply a list of namespaces they want to use when creating the connections. At the moment there are only two namespaces:
-
-- **`standard`**: The official ArchiCAD python wrapper
-- **`core`**: A simple JSON based module that lets the users post official and tapir commands based on Tapir's ["aclib"](https://github.com/ENZYME-APD/tapir-archicad-automation/tree/main/archicad-addon/Examples/aclib)
-
-#### Example: Using two namespaces together
-```python
-def run(conn: MultiConn | ConnHeader) -> dict[str, Any]:
-    elements = conn.standard.commands.GetAllElements()
-    command_parameters = {
-        "elements": [element.to_dict() for element in elements],
-        "highlightedColors": [[50, 255, 100, 100] for _ in range(len(elements))],
-        "wireframe3D": True,
-        "nonHighlightedColor": [0, 0, 255, 128],
-    }
-    return conn.core.post_tapir_command('HighlightElements', command_parameters)
-```
-
-## Contributing
-
-Contributions are welcome! Feel free to submit issues, feature requests, or pull requests to help improve MultiConnAC.
-
-## License
-
-This project is licensed under the MIT License. See the LICENSE file for details.
+    for conn_header in conn.active.values():
+        print(conn_header.core.post_tapir_command('GetAddOnVersion'))
+```