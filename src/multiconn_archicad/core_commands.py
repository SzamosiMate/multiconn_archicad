from __future__ import annotations
import json
from typing import Any, Callable, Coroutine, TYPE_CHECKING
import aiohttp
import asyncio
import logging
<<<<<<< HEAD
import argparse
=======
>>>>>>> 2ee78dea

from multiconn_archicad.errors import (
    CommandTimeoutError,
    APIConnectionError,
    InvalidResponseFormatError,
    RequestError,
    StandardAPIError,
    TapirCommandError,
)
from multiconn_archicad.utilities.async_utils import run_sync
from multiconn_archicad.basic_types import Port

if TYPE_CHECKING:
<<<<<<< HEAD
    from multiconn_archicad.literal_commands import AddonCommandType, TapirCommandType
=======
    from multiconn_archicad.basic_types import Port
    from multiconn_archicad.literal_commands import AddonCommandType, TapirCommandType

>>>>>>> 2ee78dea

log = logging.getLogger(__name__)
parser = argparse.ArgumentParser()
parser.add_argument("--host", dest="host", type=str, default="http://127.0.0.1")
parser.add_argument("--port", dest="port", type=int, default=19723)
args = parser.parse_args()


class CoreCommands:
    def __init__(self, port: Port = Port(args.port), host: str = args.host):
        self.port: Port = port
        self.url: str = f"{host}:{self.port}"

    def __repr__(self) -> str:
        attrs = ", ".join(f"{k}={v!r}" for k, v in vars(self).items())
        return f"{self.__class__.__name__}({attrs})"

    def __str__(self) -> str:
        return self.__repr__()

    def post_command(
        self, command: AddonCommandType, parameters: dict | None = None, timeout: float | None = None
    ) -> dict[str, Any]:
        """Posts a standard Archicad JSON command synchronously."""
        return run_sync(self._async_post_command_logic(command, parameters or {}, timeout))

    def post_tapir_command(
        self, command: TapirCommandType, parameters: dict | None = None, timeout: float | None = None
    ) -> dict[str, Any]:
        """Posts a Tapir Add-On command synchronously."""
        return run_sync(self._async_post_tapir_command_logic(command, parameters or {}, timeout))

    async def post_command_async(
        self, command: AddonCommandType, parameters: dict | None = None, timeout: float | None = None
    ) -> dict[str, Any]:
        """Posts a standard Archicad JSON command asynchronously."""
        return await self._async_post_command_logic(command, parameters or {}, timeout)

    async def post_tapir_command_async(
        self, command: TapirCommandType, parameters: dict | None = None, timeout: float | None = None
    ) -> dict[str, Any]:
        """Posts a Tapir Add-On command asynchronously."""
        return await self._async_post_tapir_command_logic(command, parameters or {}, timeout)

    async def _async_post_command_logic(
        self, command: str, parameters: dict, timeout: float | int | None = None
    ) -> dict[str, Any]:
        payload = {"command": command, "parameters": parameters}
        log.debug(f"command: {command} parameters:\n {json.dumps(parameters, indent=4)}")

        response = await self._try_command(self._post_with_aiohttp, payload, timeout)

        if response.get("succeeded"):
            response = response.get("result", {})
            log.debug(f"response: {json.dumps(response, indent=4)}")
        else:
            log.warning(f"response: {response}")
            raise StandardAPIError(
                message=response.get("error", {}).get("message", "no message"),
                code=response.get("error", {}).get("code", None),
            )
        return response

    async def _async_post_tapir_command_logic(
        self, command: str, parameters: dict, timeout: float | int | None = None
    ) -> dict[str, Any]:
        response = await self._async_post_command_logic(
            command="API.ExecuteAddOnCommand",
            parameters={
                "addOnCommandId": {
                    "commandNamespace": "TapirCommand",
                    "commandName": command,
                },
                "addOnCommandParameters": parameters,
            },
            timeout=timeout,
        )

        response = response.get("addOnCommandResponse", {})
        if not response.get("success", True):
            log.warning(f"response: {response}")
            raise TapirCommandError(
                message=response["result"].get("error", {}).get("message", "no message"),
                code=response["result"].get("error", {}).get("code", None),
            )
        return response

    async def _post_with_aiohttp(self, payload: dict, timeout: float | int | None) -> dict[str, Any]:
        timeout_obj = aiohttp.ClientTimeout(total=timeout)
        async with aiohttp.ClientSession(timeout=timeout_obj) as session:
            async with session.post(self.url, json=payload) as response:
                result = await response.text()
                return json.loads(result)

    async def _try_command(
        self, function: Callable[..., Coroutine[Any, Any, dict[str, Any]]], payload: dict, timeout: float | int | None
    ) -> dict[str, Any]:
        command_name = payload.get("command")
        try:
            return await function(payload, timeout)
        except asyncio.TimeoutError as e:
            message = f"Command '{command_name}' to {self.url} timed out after {timeout} seconds."
            log.warning(message)
            raise CommandTimeoutError(message) from e
        except aiohttp.ClientResponseError as e:
            message = f"HTTP error for command '{command_name}' to {self.url}: {e.status} {e.message}"
            log.error(message)
            raise APIConnectionError(message) from e
        except json.JSONDecodeError as e:
            message = "Failed to decode JSON response."
            log.error(message)
            raise InvalidResponseFormatError(message) from e
        except Exception as e:
            message = f"Unexpected error during post_command '{command_name}': {type(e).__name__} - {e}"
            log.exception(message)
            raise RequestError(message) from e<|MERGE_RESOLUTION|>--- conflicted
+++ resolved
@@ -4,10 +4,7 @@
 import aiohttp
 import asyncio
 import logging
-<<<<<<< HEAD
 import argparse
-=======
->>>>>>> 2ee78dea
 
 from multiconn_archicad.errors import (
     CommandTimeoutError,
@@ -21,13 +18,8 @@
 from multiconn_archicad.basic_types import Port
 
 if TYPE_CHECKING:
-<<<<<<< HEAD
-    from multiconn_archicad.literal_commands import AddonCommandType, TapirCommandType
-=======
-    from multiconn_archicad.basic_types import Port
     from multiconn_archicad.literal_commands import AddonCommandType, TapirCommandType
 
->>>>>>> 2ee78dea
 
 log = logging.getLogger(__name__)
 parser = argparse.ArgumentParser()
