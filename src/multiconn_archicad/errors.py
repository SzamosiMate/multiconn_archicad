# Base Exception
class MulticonnArchicadError(Exception):
    """Base class for all custom exceptions in the multiconn_archicad package."""
<<<<<<< HEAD
=======

    pass


# --- Errors that happen during communication with the API ---


class APIErrorBase(MulticonnArchicadError):
    """
    Base class for errors during API communication or reported by the API.
    Catch this exception for unified handling of all API-related issues.
    """

>>>>>>> 013dffc6
    def __init__(self, message: str, code: int | None = None):
        super().__init__(message)
        self.code = code
        self.message = message

    def __str__(self):
        return f"error: {{code={self.code}, message='{self.message}}}'"

    def __repr__(self):
        return f"<{self.__class__.__name__}: {self.code}, message={self.message}>"

    def to_dict(self) -> dict[str, str]:
        return {"code": str(self.code), "message": self.message}

<<<<<<< HEAD
# --- Errors that happen during communication with the API ---

class APIErrorBase(MulticonnArchicadError):
    """
    Base class for errors during API communication or reported by the API.
    Catch this exception for unified handling of all API-related issues.
    """
=======
>>>>>>> 013dffc6

class RequestError(APIErrorBase):
    """Raised for errors originating from Network/HTTP/Parsing"""

    pass


class APIConnectionError(RequestError):
    """Raised for errors establishing a connection to the ArchiCAD API."""

    pass

class HeaderUnassignedError(RequestError, AttributeError):
    """Raised when a command is called on an unassigned ConnHeader"""

    pass


class CommandTimeoutError(RequestError, TimeoutError):
    """Raised when a command request to the ArchiCAD API times out."""

    pass


class InvalidResponseFormatError(RequestError):
    """Raised when the API response cannot be parsed as valid JSON."""

    pass


class ArchicadAPIError(APIErrorBase):
    """Raised when the ArchiCAD API or the Tapir Add-On indicates a failure in the response body."""

    pass


class StandardAPIError(ArchicadAPIError):
    """Raised when the ArchiCAD API indicates a failure in the response body."""

    pass


class TapirCommandError(ArchicadAPIError):
    """Raised when a Tapir Add-On command reports a failure in its response."""

    pass


# --- Errors originating from Library Logic ---


class ProjectAlreadyOpenError(MulticonnArchicadError):
    """Raised when attempting to open a project that is already open."""

    pass


class ProjectNotFoundError(MulticonnArchicadError):
    """Raised when a specified project file cannot be found."""

    pass


class NotFullyInitializedError(MulticonnArchicadError):
    """Raised when an operation is attempted on an object not fully initialized."""

    pass<|MERGE_RESOLUTION|>--- conflicted
+++ resolved
@@ -1,8 +1,6 @@
 # Base Exception
 class MulticonnArchicadError(Exception):
     """Base class for all custom exceptions in the multiconn_archicad package."""
-<<<<<<< HEAD
-=======
 
     pass
 
@@ -16,7 +14,6 @@
     Catch this exception for unified handling of all API-related issues.
     """
 
->>>>>>> 013dffc6
     def __init__(self, message: str, code: int | None = None):
         super().__init__(message)
         self.code = code
@@ -31,16 +28,6 @@
     def to_dict(self) -> dict[str, str]:
         return {"code": str(self.code), "message": self.message}
 
-<<<<<<< HEAD
-# --- Errors that happen during communication with the API ---
-
-class APIErrorBase(MulticonnArchicadError):
-    """
-    Base class for errors during API communication or reported by the API.
-    Catch this exception for unified handling of all API-related issues.
-    """
-=======
->>>>>>> 013dffc6
 
 class RequestError(APIErrorBase):
     """Raised for errors originating from Network/HTTP/Parsing"""
